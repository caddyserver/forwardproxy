// Copyright 2017 Google Inc.
//
// Licensed under the Apache License, Version 2.0 (the "License");
// you may not use this file except in compliance with the License.
// You may obtain a copy of the License at
//
//      http://www.apache.org/licenses/LICENSE-2.0
//
// Unless required by applicable law or agreed to in writing, software
// distributed under the License is distributed on an "AS IS" BASIS,
// WITHOUT WARRANTIES OR CONDITIONS OF ANY KIND, either express or implied.
// See the License for the specific language governing permissions and
// limitations under the License.

package forwardproxy

import (
	"encoding/base64"
	"errors"
	"log"
	"net"
	"net/http"
	"net/url"
	"strconv"
	"strings"
	"sync"
	"time"

	"bufio"
	"crypto/tls"
	"fmt"

	"github.com/mholt/caddy"
	"github.com/mholt/caddy/caddyhttp/httpserver"
	"golang.org/x/net/proxy"
	"os"
)

func setup(c *caddy.Controller) error {
	httpserver.GetConfig(c).FallbackSite = true
	fp := &ForwardProxy{
		dialTimeout: time.Second * 20,
		hostname:    httpserver.GetConfig(c).Host(), port: httpserver.GetConfig(c).Port(),
	}

	c.Next() // skip the directive name

	args := c.RemainingArgs()
	if len(args) > 0 {
		return c.ArgErr()
	}

	for c.NextBlock() {
		subdirective := c.Val()
		args := c.RemainingArgs()
		switch subdirective {
		case "basicauth":
			var user string
			var pass string
			switch len(args) {
			case 1:
				user = args[0]
			case 2:
				user = args[0]
				pass = args[1]
			default:
				return c.ArgErr()
			}
<<<<<<< HEAD
			if len(user) == 0 {
				return errors.New("Parse error: empty usernames are not allowed")
			}
			if strings.Contains(user, ":") {
				return errors.New("Parse error: character ':' in usernames is not allowed")
=======
			if len(args[0]) == 0 {
				return c.Err("empty usernames are not allowed")
			}
			// TODO: Evaluate policy of allowing empty passwords.
			if strings.Contains(args[0], ":") {
				return c.Err("character ':' in usernames is not allowed")
>>>>>>> 7791846e
			}
			if fp.authCredentials == nil {
				fp.authCredentials = [][]byte{}
			}
			// base64-encode credentials
			buf := make([]byte, base64.StdEncoding.EncodedLen(len(user)+1+len(pass)))
			base64.StdEncoding.Encode(buf, []byte(user+":"+pass))
			fp.authCredentials = append(fp.authCredentials, buf)
			fp.authRequired = true
		case "ports":
			if len(args) == 0 {
				return c.ArgErr()
			}
			if len(fp.whitelistedPorts) != 0 {
				return c.Err("ports subdirective specified twice")
			}
			fp.whitelistedPorts = make([]int, len(args))
			for i, p := range args {
				intPort, err := strconv.Atoi(p)
				if intPort <= 0 || intPort > 65535 || err != nil {
					return c.Err("ports are expected to be space-separated" +
						" and in 0-65535 range. Got: " + p)
				}
				fp.whitelistedPorts[i] = intPort
			}
		case "hide_ip":
			if len(args) != 0 {
				return c.ArgErr()
			}
			fp.hideIP = true
		case "hide_via":
			if len(args) != 0 {
				return c.ArgErr()
			}
			fp.hideVia = true
		case "probe_resistance":
			if len(args) > 1 {
				return c.ArgErr()
			}
			fp.probeResistEnabled = true
			if len(args) == 1 {
				lowercaseArg := strings.ToLower(args[0])
				if lowercaseArg != args[0] {
					log.Println("WARNING: secret domain appears to have uppercase letters in it, which are not visitable")
				}
				fp.probeResistDomain = args[0]
			}
		case "serve_pac":
			if len(args) > 1 {
				return c.ArgErr()
			}
			if len(fp.pacFilePath) != 0 {
				return c.Err("serve_pac subdirective specified twice")
			}
			if len(args) == 1 {
				fp.pacFilePath = args[0]
				if !strings.HasPrefix(fp.pacFilePath, "/") {
					fp.pacFilePath = "/" + fp.pacFilePath
				}
			} else {
				fp.pacFilePath = "/proxy.pac"
			}
			log.Printf("Proxy Auto-Config will be served at %s%s\n", fp.hostname, fp.pacFilePath)
		case "response_timeout":
			if len(args) != 1 {
				return c.ArgErr()
			}
			timeout, err := strconv.Atoi(args[0])
			if err != nil {
				return c.ArgErr()
			}
			if timeout < 0 {
				return c.Err("response_timeout cannot be negative.")
			}
			responseTimeout := time.Duration(timeout) * time.Second
			fp.responseTimeout = &responseTimeout
		case "dial_timeout":
			if len(args) != 1 {
				return c.ArgErr()
			}
			timeout, err := strconv.Atoi(args[0])
			if err != nil {
				return c.ArgErr()
			}
			if timeout < 0 {
				return c.Err("dial_timeout cannot be negative.")
			}
			fp.dialTimeout = time.Second * time.Duration(timeout)
		case "upstream":
			if len(args) != 1 {
				return c.ArgErr()
			}
			fp.upstream = args[0]
		case "acl":
			if len(args) != 0 {
				return c.Err("acl should be only subdirective on the line")
			}
			args := c.RemainingArgs()
			if len(args) > 0 {
				return c.ArgErr()
			}
			c.Next()
			if c.Val() != "{" {
				return c.Err("acl directive must be followed by opening curly braces \"{\"")
			}
			for {
				if !c.Next() {
					return c.Err("acl blockmust be ended by closing curly braces \"}\"")
				}
				aclDirective := c.Val()
				args := c.RemainingArgs()
				if aclDirective == "}" {
					break
				}
				if len(args) == 0 {
					return c.ArgErr()
				}
				var ruleSubjects []string
				var err error
				aclAllow := false
				switch aclDirective {
				case "allow":
					ruleSubjects = args[:]
					aclAllow = true
				case "allowfile":
					if len(args) != 1 {
						return c.Err("allowfile accepts a single filename argument")
					}
					ruleSubjects, err = readLinesFromFile(args[0])
					if err != nil {
						return err
					}
					aclAllow = true
				case "deny":
					ruleSubjects = args[:]
				case "denyfile":
					if len(args) != 1 {
						return c.Err("denyfile accepts a single filename argument")
					}
					ruleSubjects, err = readLinesFromFile(args[0])
					if err != nil {
						return err
					}
				default:
					return c.Err("expected acl directive: allow/allowfile/deny/denyfile." +
						"got: " + aclDirective)
				}
				for _, rs := range ruleSubjects {
					ar, err := newAclRule(rs, aclAllow)
					if err != nil {
						return err
					}
					fp.aclRules = append(fp.aclRules, ar)
				}
			}
		default:
			return c.ArgErr()
		}
	}

	if fp.upstream != "" && (fp.aclRules != nil || len(fp.whitelistedPorts) != 0) {
		return c.Err("upstream subdirective is incompatible with acl/ports subdirectives")
	}

	for _, ipDeny := range []string{
		"10.0.0.0/8",
		"127.0.0.0/8",
		"172.16.0.0/12",
		"192.168.0.0/16",
		"::1/128",
		"fe80::/10",
	} {
		ar, err := newAclRule(ipDeny, false)
		if err != nil {
			panic(err)
		}
		fp.aclRules = append(fp.aclRules, ar)
	}
	fp.aclRules = append(fp.aclRules, &aclAllRule{allow: true})

	if fp.probeResistEnabled {
		if !fp.authRequired {
			return c.Err("probing resistance requires authentication: " +
				"add `basicauth username password` to forwardproxy")
		}
		if len(fp.probeResistDomain) > 0 {
			log.Printf("Secret domain used to connect to proxy: %s\n", fp.probeResistDomain)
		}
	}

	dialer := &net.Dialer{
		Timeout:   fp.dialTimeout,
		KeepAlive: 30 * time.Second,
		DualStack: true,
	}

	fp.dial = dialer.Dial

	if fp.upstream != "" {
		upstreamURL, err := url.Parse(fp.upstream)
		if err != nil {
			return errors.New("failed to parse upstream address: " + err.Error())
		}

		if !isLocalhost(upstreamURL.Hostname()) && upstreamURL.Scheme != "https" {
			return errors.New("insecure schemes are only allowed to localhost upstreams")
		}

		// TODO: remove homebrewed Dialer when https://go-review.googlesource.com/c/net/+/111135 gets merged
		proxy.RegisterDialerType("https", func(u *url.URL, _ proxy.Dialer) (proxy.Dialer, error) {
			// CONNECT request is proxied as-is, so we don't care about target url, but it could be
			// useful in future to implement policies of choosing between multiple upstream servers.
			// Given dialer is not used, since it's the same dialer provided by us.
			return NewHTTPDialer(dialer, true, upstreamURL), nil
		})
		proxy.RegisterDialerType("http", func(u *url.URL, _ proxy.Dialer) (proxy.Dialer, error) {
			return NewHTTPDialer(dialer, false, upstreamURL), nil
		})
		newDialer, err := proxy.FromURL(upstreamURL, dialer)
		if err != nil {
			return errors.New("failed to create proxy to upstream: " + err.Error())
		}
		fp.dial = newDialer.Dial
	}

	httpserver.GetConfig(c).AddMiddleware(func(next httpserver.Handler) httpserver.Handler {
		fp.Next = next
		return fp
	})

	makeBuffer := func() interface{} { return make([]byte, 0, 32*1024) }
	bufferPool = sync.Pool{New: makeBuffer}
	return nil
}

func init() {
	caddy.RegisterPlugin("forwardproxy", caddy.Plugin{
		ServerType: "http",
		Action:     setup,
	})
}

type HTTPDialer struct {
	dialer       *net.Dialer
	upstreamUrl  string
	tlsConf      *tls.Config
	extraHeaders string // empty or whole lines together with \r\n\r\n
}

func NewHTTPDialer(dialer *net.Dialer, useHTTPS bool, upstream *url.URL) *HTTPDialer {
	d := &HTTPDialer{
		dialer:      dialer,
		upstreamUrl: upstream.Host,
		tlsConf:     nil,
	}
	if useHTTPS {
		d.tlsConf = &tls.Config{ServerName: upstream.Hostname()}
		if isLocalhost(upstream.Hostname()) {
			log.Println("Localhost upstream detected, disabling verification of TLS certificate")
			d.tlsConf.InsecureSkipVerify = true
		}
	}
	if upstream.User != nil {
		d.extraHeaders = fmt.Sprintf("Proxy-Authorization: basic %s\r\n",
			base64.StdEncoding.EncodeToString([]byte(upstream.User.String())))
	}

	return d
}

func (d *HTTPDialer) Dial(network, addr string) (net.Conn, error) {
	var err error
	var c net.Conn
	if d.tlsConf == nil {
		c, err = d.dialer.Dial(network, d.upstreamUrl)
	} else {
		c, err = tls.DialWithDialer(d.dialer, network, d.upstreamUrl, d.tlsConf)
	}
	if err != nil {
		return nil, err
	}
	// TODO: multiplexed http/2 to upstream, also will eventually be added to x/net/proxy
	_, err = fmt.Fprintf(c, "CONNECT %s HTTP/1.1\r\nHost: %s\r\n%s\r\n", addr, addr, d.extraHeaders)
	if err != nil {
		return nil, err
	}
	resp, err := http.ReadResponse(bufio.NewReader(c), nil)
	if err != nil {
		return nil, err
	}
	if resp.StatusCode != http.StatusOK {
		return nil, errors.New("Upstream responded with " + resp.Status)
	}
	return c, nil
}

func isLocalhost(hostname string) bool {
	if hostname == "localhost" || hostname == "127.0.0.1" || hostname == "::1" {
		return true
	}
	return false
}

func readLinesFromFile(filename string) ([]string, error) {
	file, err := os.Open(filename)
	if err != nil {
		return nil, err
	}
	defer file.Close()

	var hostnames []string
	scanner := bufio.NewScanner(file)
	for scanner.Scan() {
		hostnames = append(hostnames, scanner.Text())
	}

	return hostnames, scanner.Err()
}

// isValidDomainLite shamelessly rejects non-LDH names. returns nil if domains seems valid
func isValidDomainLite(domain string) error {
	for i := 0; i < len(domain); i++ {
		c := domain[i]
		if 'a' <= c && c <= 'z' || 'A' <= c && c <= 'Z' || c == '_' || '0' <= c && c <= '9' ||
			c == '-' || c == '.' {
			continue
		}
		return errors.New("character " + string(c) + " is not allowed")
	}
	sections := strings.Split(domain, ".")
	for _, s := range sections {
		if len(s) == 0 {
			return errors.New("empty section between dots in domain name or trailing dot")
		}
		if len(s) > 63 {
			return errors.New("domain name section is too long")
		}
	}
	return nil
}<|MERGE_RESOLUTION|>--- conflicted
+++ resolved
@@ -66,20 +66,11 @@
 			default:
 				return c.ArgErr()
 			}
-<<<<<<< HEAD
 			if len(user) == 0 {
-				return errors.New("Parse error: empty usernames are not allowed")
+				return c.Err("empty usernames are not allowed")
 			}
 			if strings.Contains(user, ":") {
-				return errors.New("Parse error: character ':' in usernames is not allowed")
-=======
-			if len(args[0]) == 0 {
-				return c.Err("empty usernames are not allowed")
-			}
-			// TODO: Evaluate policy of allowing empty passwords.
-			if strings.Contains(args[0], ":") {
 				return c.Err("character ':' in usernames is not allowed")
->>>>>>> 7791846e
 			}
 			if fp.authCredentials == nil {
 				fp.authCredentials = [][]byte{}
